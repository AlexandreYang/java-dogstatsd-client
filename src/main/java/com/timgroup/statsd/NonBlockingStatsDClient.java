--- conflicted
+++ resolved
@@ -55,13 +55,9 @@
  */
 public final class NonBlockingStatsDClient implements StatsDClient {
 
-<<<<<<< HEAD
     private static final int DEFAULT_MAX_PACKET_SIZE_BYTES = 1400;
-=======
-    private static final int PACKET_SIZE_BYTES = 1400;
     private static final int SOCKET_TIMEOUT_MS = 100;
     private static final int SOCKET_BUFFER_BYTES = -1;
->>>>>>> 3b8b3509
 
     private static final StatsDClientErrorHandler NO_OP_HANDLER = new StatsDClientErrorHandler() {
         @Override public void handle(final Exception e) { /* No-op */ }
@@ -282,7 +278,7 @@
      */
     public NonBlockingStatsDClient(final String prefix, final String hostname, final int port,
                                    final String[] constantTags, final StatsDClientErrorHandler errorHandler) throws StatsDClientException {
-        this(prefix, Integer.MAX_VALUE, constantTags, errorHandler, staticStatsDAddressResolution(hostname, port), SOCKET_TIMEOUT_MS, SOCKET_BUFFER_BYTES);
+        this(prefix, Integer.MAX_VALUE, constantTags, errorHandler, staticStatsDAddressResolution(hostname, port), SOCKET_TIMEOUT_MS, SOCKET_BUFFER_BYTES, DEFAULT_MAX_PACKET_SIZE_BYTES);
     }
 
     /**
@@ -313,11 +309,7 @@
      */
     public NonBlockingStatsDClient(final String prefix, final String hostname, final int port, final int queueSize,
                                    final String[] constantTags, final StatsDClientErrorHandler errorHandler) throws StatsDClientException {
-<<<<<<< HEAD
-        this(prefix, hostname, port, queueSize, constantTags, errorHandler, DEFAULT_MAX_PACKET_SIZE_BYTES);
-=======
-        this(prefix, queueSize, constantTags, errorHandler, staticStatsDAddressResolution(hostname, port), SOCKET_TIMEOUT_MS, SOCKET_BUFFER_BYTES);
->>>>>>> 3b8b3509
+        this(prefix, queueSize, constantTags, errorHandler, staticStatsDAddressResolution(hostname, port), SOCKET_TIMEOUT_MS, SOCKET_BUFFER_BYTES, DEFAULT_MAX_PACKET_SIZE_BYTES);
     }
 
     /**
@@ -343,7 +335,6 @@
      *     handler to use when an exception occurs during usage, may be null to indicate noop
      * @param queueSize
      *     the maximum amount of unprocessed messages in the BlockingQueue.
-<<<<<<< HEAD
      * @param maxPacketSizeBytes
      *     the maximum number of bytes for a message that can be sent
      * @throws StatsDClientException
@@ -351,8 +342,32 @@
      */
     public NonBlockingStatsDClient(final String prefix, final String hostname, final int port, final int queueSize,
                                    final String[] constantTags, final StatsDClientErrorHandler errorHandler, final int maxPacketSizeBytes) throws StatsDClientException {
-        this(prefix, queueSize, constantTags, errorHandler, staticStatsDAddressResolution(hostname, port), maxPacketSizeBytes);
-=======
+        this(prefix, queueSize, constantTags, errorHandler, staticStatsDAddressResolution(hostname, port), SOCKET_TIMEOUT_MS, SOCKET_BUFFER_BYTES, maxPacketSizeBytes);
+    }
+
+    /**
+     * Create a new StatsD client communicating with a StatsD instance on the
+     * specified host and port. All messages send via this client will have
+     * their keys prefixed with the specified string. The new client will
+     * attempt to open a connection to the StatsD server immediately upon
+     * instantiation, and may throw an exception if that a connection cannot
+     * be established. Once a client has been instantiated in this way, all
+     * exceptions thrown during subsequent usage are passed to the specified
+     * handler and then consumed, guaranteeing that failures in metrics will
+     * not affect normal code execution.
+     *
+     * @param prefix
+     *     the prefix to apply to keys sent via this client
+     * @param hostname
+     *     the host name of the targeted StatsD server
+     * @param port
+     *     the port of the targeted StatsD server
+     * @param constantTags
+     *     tags to be added to all content sent
+     * @param errorHandler
+     *     handler to use when an exception occurs during usage, may be null to indicate noop
+     * @param queueSize
+     *     the maximum amount of unprocessed messages in the BlockingQueue.
      * @param timeout
      *     the timeout in milliseconds for blocking operations. Applies to unix sockets only.
      * @param bufferSize
@@ -361,9 +376,8 @@
      *     if the client could not be started
      */
     public NonBlockingStatsDClient(final String prefix, final String hostname, final int port, final int queueSize, int timeout, int bufferSize,
-            final String[] constantTags, final StatsDClientErrorHandler errorHandler) throws StatsDClientException {
+                                   final String[] constantTags, final StatsDClientErrorHandler errorHandler) throws StatsDClientException {
         this(prefix, queueSize, constantTags, errorHandler, staticStatsDAddressResolution(hostname, port), timeout, bufferSize);
->>>>>>> 3b8b3509
     }
 
     /**
@@ -391,13 +405,8 @@
      *     if the client could not be started
      */
     public NonBlockingStatsDClient(final String prefix,  final int queueSize, String[] constantTags, final StatsDClientErrorHandler errorHandler,
-<<<<<<< HEAD
                                    final Callable<SocketAddress> addressLookup) throws StatsDClientException {
-        this(prefix, queueSize, constantTags, errorHandler, addressLookup, DEFAULT_MAX_PACKET_SIZE_BYTES);
-=======
-            final Callable<SocketAddress> addressLookup) throws StatsDClientException {
-        this(prefix, queueSize, constantTags, errorHandler, addressLookup, SOCKET_TIMEOUT_MS, SOCKET_BUFFER_BYTES);
->>>>>>> 3b8b3509
+        this(prefix, queueSize, constantTags, errorHandler, addressLookup, SOCKET_TIMEOUT_MS, SOCKET_BUFFER_BYTES, DEFAULT_MAX_PACKET_SIZE_BYTES);
     }
 
     /**
@@ -421,24 +430,50 @@
      *     yields the IP address and socket of the StatsD server
      * @param queueSize
      *     the maximum amount of unprocessed messages in the BlockingQueue.
-<<<<<<< HEAD
-     * @param maxPacketSizeBytes
-     *     the maximum number of bytes for a message that can be sent
-=======
      * @param timeout
      *     the timeout in milliseconds for blocking operations. Applies to unix sockets only.
      * @param bufferSize
      *     the socket buffer size in bytes. Applies to unix sockets only.
->>>>>>> 3b8b3509
      * @throws StatsDClientException
      *     if the client could not be started
      */
     public NonBlockingStatsDClient(final String prefix,  final int queueSize, String[] constantTags, final StatsDClientErrorHandler errorHandler,
-<<<<<<< HEAD
-                                   final Callable<SocketAddress> addressLookup, final int maxPacketSizeBytes) throws StatsDClientException {
-=======
                                    final Callable<SocketAddress> addressLookup, final int timeout, final int bufferSize) throws StatsDClientException {
->>>>>>> 3b8b3509
+        this(prefix, queueSize, constantTags, errorHandler, addressLookup, timeout, bufferSize, DEFAULT_MAX_PACKET_SIZE_BYTES);
+    }
+
+    /**
+     * Create a new StatsD client communicating with a StatsD instance on the
+     * specified host and port. All messages send via this client will have
+     * their keys prefixed with the specified string. The new client will
+     * attempt to open a connection to the StatsD server immediately upon
+     * instantiation, and may throw an exception if that a connection cannot
+     * be established. Once a client has been instantiated in this way, all
+     * exceptions thrown during subsequent usage are passed to the specified
+     * handler and then consumed, guaranteeing that failures in metrics will
+     * not affect normal code execution.
+     *
+     * @param prefix
+     *     the prefix to apply to keys sent via this client
+     * @param constantTags
+     *     tags to be added to all content sent
+     * @param errorHandler
+     *     handler to use when an exception occurs during usage, may be null to indicate noop
+     * @param addressLookup
+     *     yields the IP address and socket of the StatsD server
+     * @param queueSize
+     *     the maximum amount of unprocessed messages in the BlockingQueue.
+     * @param timeout
+     *     the timeout in milliseconds for blocking operations. Applies to unix sockets only.
+     * @param bufferSize
+     *     the socket buffer size in bytes. Applies to unix sockets only.
+     * @param maxPacketSizeBytes
+     *     the maximum number of bytes for a message that can be sent
+     * @throws StatsDClientException
+     *     if the client could not be started
+     */
+    public NonBlockingStatsDClient(final String prefix,  final int queueSize, String[] constantTags, final StatsDClientErrorHandler errorHandler,
+                                   final Callable<SocketAddress> addressLookup, final int timeout, final int bufferSize, final int maxPacketSizeBytes) throws StatsDClientException {
         if((prefix != null) && (!prefix.isEmpty())) {
             this.prefix = new StringBuilder(prefix).append(".").toString();
         } else {
