package com.timgroup.statsd;

import org.junit.After;
import org.junit.Before;
import org.junit.Test;

import java.net.SocketException;
import java.util.Locale;

import static org.hamcrest.MatcherAssert.assertThat;
import static org.hamcrest.Matchers.contains;
import static org.junit.Assert.assertEquals;

public class NonBlockingStatsDClientTest {

    private static final int STATSD_SERVER_PORT = 17254;
    private final NonBlockingStatsDClient client = new NonBlockingStatsDClient("my.prefix", "localhost", STATSD_SERVER_PORT);
    private DummyStatsDServer server;

    @Before
    public void start() throws SocketException {
        server = new DummyStatsDServer(STATSD_SERVER_PORT);
    }

    @After
    public void stop() throws Exception {
        client.stop();
        server.close();
    }

    @Test(timeout=5000L) public void
    sends_counter_value_to_statsd() throws Exception {


        client.count("mycount", 24);
        server.waitForMessage();

        assertThat(server.messagesReceived(), contains("my.prefix.mycount:24|c"));
    }

    @Test(timeout=5000L) public void
    sends_counter_value_to_statsd_with_null_tags() throws Exception {


        client.count("mycount", 24, (java.lang.String[]) null);
        server.waitForMessage();

        assertThat(server.messagesReceived(), contains("my.prefix.mycount:24|c"));
    }

    @Test(timeout=5000L) public void
    sends_counter_value_to_statsd_with_empty_tags() throws Exception {


        client.count("mycount", 24);
        server.waitForMessage();

        assertThat(server.messagesReceived(), contains("my.prefix.mycount:24|c"));
    }

    @Test(timeout=5000L) public void
    sends_counter_value_to_statsd_with_tags() throws Exception {


        client.count("mycount", 24, "foo:bar", "baz");
        server.waitForMessage();

        assertThat(server.messagesReceived(), contains("my.prefix.mycount:24|c|#baz,foo:bar"));
    }

    @Test(timeout=5000L) public void
    sends_counter_increment_to_statsd() throws Exception {


        client.incrementCounter("myinc");
        server.waitForMessage();

        assertThat(server.messagesReceived(), contains("my.prefix.myinc:1|c"));
    }

    @Test(timeout=5000L) public void
    sends_counter_increment_to_statsd_with_tags() throws Exception {


        client.incrementCounter("myinc", "foo:bar", "baz");
        server.waitForMessage();

        assertThat(server.messagesReceived(), contains("my.prefix.myinc:1|c|#baz,foo:bar"));
    }

    @Test(timeout=5000L) public void
    sends_counter_decrement_to_statsd() throws Exception {


        client.decrementCounter("mydec");
        server.waitForMessage();

        assertThat(server.messagesReceived(), contains("my.prefix.mydec:-1|c"));
    }

    @Test(timeout=5000L) public void
    sends_counter_decrement_to_statsd_with_tags() throws Exception {


        client.decrementCounter("mydec", "foo:bar", "baz");
        server.waitForMessage();

        assertThat(server.messagesReceived(), contains("my.prefix.mydec:-1|c|#baz,foo:bar"));
    }

    @Test(timeout=5000L) public void
    sends_gauge_to_statsd() throws Exception {


        client.recordGaugeValue("mygauge", 423);
        server.waitForMessage();

        assertThat(server.messagesReceived(), contains("my.prefix.mygauge:423|g"));
    }

    @Test(timeout=5000L) public void
    sends_large_double_gauge_to_statsd() throws Exception {


        client.recordGaugeValue("mygauge", 123456789012345.67890);
        server.waitForMessage();

        assertThat(server.messagesReceived(), contains("my.prefix.mygauge:123456789012345.67|g"));
    }

    @Test(timeout=5000L) public void
    sends_exact_double_gauge_to_statsd() throws Exception {


        client.recordGaugeValue("mygauge", 123.45678901234567890);
        server.waitForMessage();

        assertThat(server.messagesReceived(), contains("my.prefix.mygauge:123.456789|g"));
    }

    @Test(timeout=5000L) public void
    sends_double_gauge_to_statsd() throws Exception {


        client.recordGaugeValue("mygauge", 0.423);
        server.waitForMessage();

        assertThat(server.messagesReceived(), contains("my.prefix.mygauge:0.423|g"));
    }

    @Test(timeout=5000L) public void
    sends_gauge_to_statsd_with_tags() throws Exception {


        client.recordGaugeValue("mygauge", 423, "foo:bar", "baz");
        server.waitForMessage();

        assertThat(server.messagesReceived(), contains("my.prefix.mygauge:423|g|#baz,foo:bar"));
    }

    @Test(timeout=5000L) public void
    sends_double_gauge_to_statsd_with_tags() throws Exception {


        client.recordGaugeValue("mygauge", 0.423, "foo:bar", "baz");
        server.waitForMessage();

        assertThat(server.messagesReceived(), contains("my.prefix.mygauge:0.423|g|#baz,foo:bar"));
    }

    @Test(timeout=5000L) public void
    sends_histogram_to_statsd() throws Exception {


        client.recordHistogramValue("myhistogram", 423);
        server.waitForMessage();

        assertThat(server.messagesReceived(), contains("my.prefix.myhistogram:423|h"));
    }

    @Test(timeout=5000L) public void
    sends_double_histogram_to_statsd() throws Exception {


        client.recordHistogramValue("myhistogram", 0.423);
        server.waitForMessage();

        assertThat(server.messagesReceived(), contains("my.prefix.myhistogram:0.423|h"));
    }

    @Test(timeout=5000L) public void
    sends_histogram_to_statsd_with_tags() throws Exception {


        client.recordHistogramValue("myhistogram", 423, "foo:bar", "baz");
        server.waitForMessage();

        assertThat(server.messagesReceived(), contains("my.prefix.myhistogram:423|h|#baz,foo:bar"));
    }

    @Test(timeout=5000L) public void
    sends_double_histogram_to_statsd_with_tags() throws Exception {


        client.recordHistogramValue("myhistogram", 0.423, "foo:bar", "baz");
        server.waitForMessage();

        assertThat(server.messagesReceived(), contains("my.prefix.myhistogram:0.423|h|#baz,foo:bar"));
    }

    @Test(timeout=5000L) public void
    sends_timer_to_statsd() throws Exception {


        client.recordExecutionTime("mytime", 123);
        server.waitForMessage();

        assertThat(server.messagesReceived(), contains("my.prefix.mytime:123|ms"));
    }

    /**
     * A regression test for <a href="https://github.com/indeedeng/java-dogstatsd-client/issues/3">this i18n number formatting bug</a>
     * @throws Exception
     */
    @Test public void
    sends_timer_to_statsd_from_locale_with_unamerican_number_formatting() throws Exception {

        Locale originalDefaultLocale = Locale.getDefault();

        // change the default Locale to one that uses something other than a '.' as the decimal separator (Germany uses a comma)
        Locale.setDefault(Locale.GERMANY);

        try {


            client.recordExecutionTime("mytime", 123, "foo:bar", "baz");
            server.waitForMessage();

            assertThat(server.messagesReceived(), contains("my.prefix.mytime:123|ms|#baz,foo:bar"));
        } finally {
            // reset the default Locale in case changing it has side-effects
            Locale.setDefault(originalDefaultLocale);
        }
    }


    @Test(timeout=5000L) public void
    sends_timer_to_statsd_with_tags() throws Exception {


        client.recordExecutionTime("mytime", 123, "foo:bar", "baz");
        server.waitForMessage();

        assertThat(server.messagesReceived(), contains("my.prefix.mytime:123|ms|#baz,foo:bar"));
    }


    @Test(timeout=5000L) public void
    sends_gauge_mixed_tags() throws Exception {

        final NonBlockingStatsDClient empty_prefix_client = new NonBlockingStatsDClient("my.prefix", "localhost", STATSD_SERVER_PORT, Integer.MAX_VALUE, "instance:foo", "app:bar");
        empty_prefix_client.gauge("value", 423, "baz");
        server.waitForMessage();

        assertThat(server.messagesReceived(), contains("my.prefix.value:423|g|#app:bar,instance:foo,baz"));
    }

    @Test(timeout=5000L) public void
    sends_gauge_constant_tags_only() throws Exception {

        final NonBlockingStatsDClient empty_prefix_client = new NonBlockingStatsDClient("my.prefix", "localhost", STATSD_SERVER_PORT, Integer.MAX_VALUE, "instance:foo", "app:bar");
        empty_prefix_client.gauge("value", 423);
        server.waitForMessage();

        assertThat(server.messagesReceived(), contains("my.prefix.value:423|g|#app:bar,instance:foo"));
    }

    @Test(timeout=5000L) public void
    sends_gauge_empty_prefix() throws Exception {

        final NonBlockingStatsDClient empty_prefix_client = new NonBlockingStatsDClient("", "localhost", STATSD_SERVER_PORT);
        empty_prefix_client.gauge("top.level.value", 423);
        server.waitForMessage();

        assertThat(server.messagesReceived(), contains("top.level.value:423|g"));
    }

    @Test(timeout=5000L) public void
    sends_gauge_null_prefix() throws Exception {

        final NonBlockingStatsDClient null_prefix_client = new NonBlockingStatsDClient(null, "localhost", STATSD_SERVER_PORT);
        null_prefix_client.gauge("top.level.value", 423);
        server.waitForMessage();

        assertThat(server.messagesReceived(), contains("top.level.value:423|g"));
    }

<<<<<<< HEAD
    @Test public void
    sends_service_check() throws Exception {
        String[] tags = {"key1:val1", "key2:val2"};
        ServiceCheck sc = new ServiceCheck("my_check.name", ServiceCheck.WARNING, "♬ †øU \n†øU ¥ºu|m: T0µ ♪", "i-abcd1234", tags);
        sc.setTimestamp(1420740000);

        client.serviceCheck(sc);
        server.waitForMessage();

        assertThat(server.messagesReceived(), contains(String.format("_sc|my_check.name|1|d:1420740000|h:i-abcd1234|#key2:val2,key1:val1|m:%s",
                "♬ †øU \\n†øU ¥ºu|m\\: T0µ ♪")));
    }

=======
>>>>>>> cd1ce786
    @Test(timeout=5000L) public void
    sends_event() throws Exception {

        final Event event = Event.builder()
                .withTitle("title1")
<<<<<<< HEAD
                .withText("text1")
=======
                .withText("text1\nline2")
>>>>>>> cd1ce786
                .withDate(1234567000)
                .withHostname("host1")
                .withPriority(Event.Priority.LOW)
                .withAggregationKey("key1")
                .withAlertType(Event.AlertType.ERROR)
                .build();
        client.recordEvent(event);
        server.waitForMessage();

<<<<<<< HEAD
        assertThat(server.messagesReceived(), contains("_e{16,5}:my.prefix.title1|text1|d:1234567|h:host1|k:key1|p:low|t:error"));
=======
        assertThat(server.messagesReceived(), contains("_e{16,12}:my.prefix.title1|text1\\nline2|d:1234567|h:host1|k:key1|p:low|t:error"));
>>>>>>> cd1ce786
    }

    @Test(timeout=5000L) public void
    sends_partial_event() throws Exception {

        final Event event = Event.builder()
                .withTitle("title1")
                .withText("text1")
                .withDate(1234567000)
                .build();
        client.recordEvent(event);
        server.waitForMessage();

        assertThat(server.messagesReceived(), contains("_e{16,5}:my.prefix.title1|text1|d:1234567"));
    }

    @Test(timeout=5000L) public void
    sends_event_with_tags() throws Exception {

        final Event event = Event.builder()
                .withTitle("title1")
                .withText("text1")
                .withDate(1234567000)
                .withHostname("host1")
                .withPriority(Event.Priority.LOW)
                .withAggregationKey("key1")
                .withAlertType(Event.AlertType.ERROR)
                .build();
        client.recordEvent(event, "foo:bar", "baz");
        server.waitForMessage();

        assertThat(server.messagesReceived(), contains("_e{16,5}:my.prefix.title1|text1|d:1234567|h:host1|k:key1|p:low|t:error|#baz,foo:bar"));
    }

    @Test(timeout=5000L) public void
    sends_partial_event_with_tags() throws Exception {

        final Event event = Event.builder()
                .withTitle("title1")
                .withText("text1")
                .withDate(1234567000)
                .build();
        client.recordEvent(event, "foo:bar", "baz");
        server.waitForMessage();

        assertThat(server.messagesReceived(), contains("_e{16,5}:my.prefix.title1|text1|d:1234567|#baz,foo:bar"));
    }

    @Test(timeout=5000L) public void
    sends_event_empty_prefix() throws Exception {

        final NonBlockingStatsDClient empty_prefix_client = new NonBlockingStatsDClient("", "localhost", STATSD_SERVER_PORT);
        final Event event = Event.builder()
                .withTitle("title1")
                .withText("text1")
                .withDate(1234567000)
                .withHostname("host1")
                .withPriority(Event.Priority.LOW)
                .withAggregationKey("key1")
                .withAlertType(Event.AlertType.ERROR)
                .build();
        empty_prefix_client.recordEvent(event, "foo:bar", "baz");
        server.waitForMessage();

        assertThat(server.messagesReceived(), contains("_e{6,5}:title1|text1|d:1234567|h:host1|k:key1|p:low|t:error|#baz,foo:bar"));
    }
<<<<<<< HEAD
=======

    @Test(timeout=5000L) public void
    sends_service_check() throws Exception {
        final String inputMessage = "\u266c \u2020\u00f8U \n\u2020\u00f8U \u00a5\u00bau|m: T0\u00b5 \u266a"; // "♬ †øU \n†øU ¥ºu|m: T0µ ♪"
        final String outputMessage = "\u266c \u2020\u00f8U \\n\u2020\u00f8U \u00a5\u00bau|m\\: T0\u00b5 \u266a"; // note the escaped colon
        final String[] tags = {"key1:val1", "key2:val2"};
        final ServiceCheck sc = ServiceCheck.builder()
                .withName("my_check.name")
                .withStatus(ServiceCheck.Status.WARNING)
                .withMessage(inputMessage)
                .withHostname("i-abcd1234")
                .withTags(tags)
                .withTimestamp(1420740000)
                .build();

        assertEquals(outputMessage, sc.getEscapedMessage());

        client.serviceCheck(sc);
        server.waitForMessage();

        assertThat(server.messagesReceived(), contains(String.format("_sc|my_check.name|1|d:1420740000|h:i-abcd1234|#key2:val2,key1:val1|m:%s",
                outputMessage)));
    }

    @Test(timeout=5000L) public void
    sends_nan_gauge_to_statsd() throws Exception {
        client.recordGaugeValue("mygauge", Double.NaN);

        server.waitForMessage();

        assertThat(server.messagesReceived(), contains("my.prefix.mygauge:NaN|g"));
    }

    @Test(timeout=5000L) public void
    sends_set_to_statsd() throws Exception {
        client.recordSetValue("myset", "myuserid");

        server.waitForMessage();

        assertThat(server.messagesReceived(), contains("my.prefix.myset:myuserid|s"));

    }

    @Test(timeout=5000L) public void
    sends_set_to_statsd_with_tags() throws Exception {
        client.recordSetValue("myset", "myuserid", "foo:bar", "baz");

        server.waitForMessage();

        assertThat(server.messagesReceived(), contains("my.prefix.myset:myuserid|s|#baz,foo:bar"));

    }
>>>>>>> cd1ce786
}<|MERGE_RESOLUTION|>--- conflicted
+++ resolved
@@ -295,32 +295,12 @@
         assertThat(server.messagesReceived(), contains("top.level.value:423|g"));
     }
 
-<<<<<<< HEAD
-    @Test public void
-    sends_service_check() throws Exception {
-        String[] tags = {"key1:val1", "key2:val2"};
-        ServiceCheck sc = new ServiceCheck("my_check.name", ServiceCheck.WARNING, "♬ †øU \n†øU ¥ºu|m: T0µ ♪", "i-abcd1234", tags);
-        sc.setTimestamp(1420740000);
-
-        client.serviceCheck(sc);
-        server.waitForMessage();
-
-        assertThat(server.messagesReceived(), contains(String.format("_sc|my_check.name|1|d:1420740000|h:i-abcd1234|#key2:val2,key1:val1|m:%s",
-                "♬ †øU \\n†øU ¥ºu|m\\: T0µ ♪")));
-    }
-
-=======
->>>>>>> cd1ce786
     @Test(timeout=5000L) public void
     sends_event() throws Exception {
 
         final Event event = Event.builder()
                 .withTitle("title1")
-<<<<<<< HEAD
-                .withText("text1")
-=======
                 .withText("text1\nline2")
->>>>>>> cd1ce786
                 .withDate(1234567000)
                 .withHostname("host1")
                 .withPriority(Event.Priority.LOW)
@@ -330,11 +310,7 @@
         client.recordEvent(event);
         server.waitForMessage();
 
-<<<<<<< HEAD
-        assertThat(server.messagesReceived(), contains("_e{16,5}:my.prefix.title1|text1|d:1234567|h:host1|k:key1|p:low|t:error"));
-=======
         assertThat(server.messagesReceived(), contains("_e{16,12}:my.prefix.title1|text1\\nline2|d:1234567|h:host1|k:key1|p:low|t:error"));
->>>>>>> cd1ce786
     }
 
     @Test(timeout=5000L) public void
@@ -401,8 +377,6 @@
 
         assertThat(server.messagesReceived(), contains("_e{6,5}:title1|text1|d:1234567|h:host1|k:key1|p:low|t:error|#baz,foo:bar"));
     }
-<<<<<<< HEAD
-=======
 
     @Test(timeout=5000L) public void
     sends_service_check() throws Exception {
@@ -455,5 +429,4 @@
         assertThat(server.messagesReceived(), contains("my.prefix.myset:myuserid|s|#baz,foo:bar"));
 
     }
->>>>>>> cd1ce786
 }